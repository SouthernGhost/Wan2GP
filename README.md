# WanGP

-----
<p align="center">
<b>WanGP by DeepBeepMeep : The best Open Source Video Generative Models Accessible to the GPU Poor</b>
</p>

WanGP supports the Wan (and derived models), Hunyuan Video and LTV Video models with:
- Low VRAM requirements (as low as 6 GB of VRAM is sufficient for certain models)
- Support for old GPUs (RTX 10XX, 20xx, ...)
- Very Fast on the latest GPUs
- Easy to use Full Web based interface
- Auto download of the required model adapted to your specific architecture
- Tools integrated to facilitate Video Generation : Mask Editor, Prompt Enhancer, Temporal and Spatial Generation
- Loras Support to customize each model
- Queuing system : make your shopping list of videos to generate and come back later 

**Discord Server to get Help from Other Users and show your Best Videos:** https://discord.gg/g7efUW9jGV

## 🔥 Latest Updates

### May 26, 2025: Wan 2.1GP v5.3
👋 Settings management revolution! Now you can:
- Select any generated video and click *Use Selected Video Settings* to instantly reuse its configuration
- Drag & drop videos to automatically extract their settings metadata
- Export/import settings as JSON files for easy sharing and backup

<<<<<<< HEAD
### May 23, 2025: Wan 2.1GP v5.21
👋 VACE improvements: Better sliding window transitions, image mask support in Matanyone, new Extend Video feature, and enhanced background removal options.
=======
## 🔥 Latest News!!
* May 26 2025: 👋 WanGP v5.31 : Added Phantom 14B, a model that you can use to transfer objects / people in the video. My preference goes to Vace that remains the king of controlnets.
* May 26 2025: 👋 WanGP v5.3 : Happy with a Video generation and want to do more generations using the same settings but you can't remember what you did or you find it to hard to copy / paste one per one each setting from the file metadata ? Rejoice ! There are now multiple ways to turn this tedious process into a one click task: 
    - Select one Video recently generated in the Video Gallery and click *Use Selected Video Settings*
    - Click *Drop File Here*  and select a Video you saved somewhere, if the settings metadata have been saved with the Video you will be able to extract them automatically
    - Click *Export Settings to File* to save on your harddrive the current settings. You will be able to use them later again by clicking *Drop File Here* and select this time a Settings json file  
* May 23 2025: 👋 WanGP v5.21 : Improvements for Vace: better transitions between Sliding Windows,Support for Image masks in Matanyone, new Extend Video for Vace, different types of automated background removal 
* May 20 2025: 👋 WanGP v5.2 : Added support for Wan CausVid which is a distilled Wan model that can generate nice looking videos in only 4 to 12 steps.
 The great thing is that Kijai (Kudos to him !) has created a CausVid Lora that can be combined with any existing Wan t2v model 14B like Wan Vace 14B.
 See instructions below on how to use CausVid.\
 Also as an experiment I have added support for the MoviiGen, the first model that claims to capable to generate 1080p videos (if you have enough VRAM (20GB...) and be ready to wait for a long time...). Don't hesitate to share your impressions on the Discord server.
* May 18 2025: 👋 WanGP v5.1 : Bonus Day, added LTX Video 13B Distilled: generate in less than one minute, very high quality Videos !
* May 17 2025: 👋 WanGP v5.0 : One App to Rule Them All !\
    Added support for the other great open source architectures:
    - Hunyuan Video : text 2 video (one of the best, if not the best t2v) ,image 2 video and the recently released Hunyuan Custom (very good identify preservation when injecting a person into a video)
    - LTX Video 13B (released last week): very long video support and fast 720p generation.Wan GP version has been greatly optimzed and reduced LTX Video VRAM requirements by 4 !

    Also:
    - Added supported for the best Control Video Model, released 2 days ago : Vace 14B
    - New Integrated prompt enhancer to increase the quality of the generated videos
    You will need one more *pip install -r requirements.txt*

* May 5 2025: 👋 WanGP v4.5: FantasySpeaking model, you can animate a talking head using a voice track. This works not only on people but also on objects. Also better seamless transitions between Vace sliding windows for very long videos (see recommended settings). New high quality processing features (mixed 16/32 bits calculation and 32 bitsVAE)
* April 27 2025: 👋 WanGP v4.4: Phantom model support, very good model to transfer people or objects into video, works quite well at 720p and with the number of steps > 30
* April 25 2025: 👋 WanGP v4.3: Added preview mode and support for Sky Reels v2 Diffusion Forcing for high quality "infinite length videos" (see Window Sliding section below).Note that Skyreel uses causal attention that is only supported by Sdpa attention so even if chose an other type of attention, some of the processes will use Sdpa attention. 

* April 18 2025: 👋 WanGP v4.2: FLF2V model support, official support from Wan for image2video start and end frames specialized for 720p.  
* April 17 2025: 👋 WanGP v4.1: Recam Master model support, view a video from a different angle. The video to process must be at least 81 frames long and you should set at least 15 steps denoising to get good results.
* April 13 2025: 👋 WanGP v4.0: lots of goodies for you !
    - A new UI, tabs were replaced by a Dropdown box to easily switch models
    - A new queuing system that lets you stack in a queue as many text2video, imag2video tasks, ... as you want. Each task can rely on complete different generation parameters (different number of frames, steps, loras, ...). Many thanks to **Tophness** for being a big contributor on this new feature
    - Temporal upsampling (Rife) and spatial upsampling (Lanczos) for a smoother video (32 fps or 64 fps) and to enlarge your video by x2 or x4. Check these new advanced options.
    - Wan Vace Control Net support : with Vace you can inject in the scene people or objects, animate a person, perform inpainting or outpainting, continue a video, ... I have provided an introduction guide below.
    - Integrated *Matanyone* tool directly inside WanGP so that you can create easily inpainting masks used in Vace
    - Sliding Window generation for Vace, create windows that can last dozen of seconds
    - New optimisations for old generation GPUs: Generate 5s (81 frames, 15 steps) of Vace 1.3B with only 5GB and in only 6 minutes on a RTX 2080Ti and 5s of t2v 14B in less than 10 minutes.

* Mar 27 2025: 👋 Added support for the new Wan Fun InP models (image2video). The 14B Fun InP has probably better end image support but unfortunately existing loras do not work so well with it. The great novelty is the Fun InP image2 1.3B model : Image 2 Video is now accessible to even lower hardware configuration. It is not as good as the 14B models but very impressive for its size. You can choose any of those models in the Configuration tab. Many thanks to the VideoX-Fun team  (https://github.com/aigc-apps/VideoX-Fun)
* Mar 26 2025: 👋 Good news ! Official support for RTX 50xx please check the installation instructions below. 
* Mar 24 2025: 👋 Wan2.1GP v3.2: 
    - Added Classifier-Free Guidance Zero Star. The video should match better the text prompt (especially with text2video) at no performance cost: many thanks to the **CFG Zero * Team:**\
    Dont hesitate to give them a star if you appreciate the results:  https://github.com/WeichenFan/CFG-Zero-star 
    - Added back support for Pytorch compilation with Loras. It seems it had been broken for some time
    - Added possibility to keep a number of pregenerated videos in the Video Gallery (useful to compare outputs of different settings)
    You will need one more *pip install -r requirements.txt*
* Mar 19 2025: 👋 Wan2.1GP v3.1: Faster launch and RAM optimizations (should require less RAM to run)\ 
    You will need one more *pip install -r requirements.txt*
* Mar 18 2025: 👋 Wan2.1GP v3.0: 
    - New Tab based interface, yon can switch from i2v to t2v conversely without restarting the app
    - Experimental Dual Frames mode for i2v, you can also specify an End frame. It doesn't always work, so you will need a few attempts.
    - You can save default settings in the files *i2v_settings.json* and *t2v_settings.json* that will be used when launching the app (you can also specify the path to different settings files)
    - Slight acceleration with loras\
    You will need one more *pip install -r requirements.txt*
    Many thanks to *Tophness* who created the framework (and did a big part of the work) of the multitabs and saved settings features 
* Mar 18 2025: 👋 Wan2.1GP v2.11: Added more command line parameters to prefill the generation settings + customizable output directory and choice of type of metadata for generated videos. Many thanks to *Tophness* for his contributions. You will need one more *pip install -r requirements.txt* to reflect new dependencies\
* Mar 18 2025: 👋 Wan2.1GP v2.1: More Loras !: added support for 'Safetensors' and 'Replicate' Lora formats.\
You will need to refresh the requirements with a *pip install -r requirements.txt*
* Mar 17 2025: 👋 Wan2.1GP v2.0: The Lora festival continues:
    - Clearer user interface
    - Download 30 Loras in one click to try them all (expand the info section)
    - Very to use Loras as now Lora presets can input the subject (or other need terms) of the Lora so that you dont have to modify manually a prompt 
    - Added basic macro prompt language to prefill prompts with differnent values. With one prompt template, you can generate multiple prompts.
    - New Multiple images prompts: you can now combine any number of images with any number of text promtps (need to launch the app with --multiple-images)
    - New command lines options to launch directly the 1.3B t2v model or the 14B t2v model
* Mar 14, 2025: 👋 Wan2.1GP v1.7: 
    - Lora Fest special edition: very fast loading / unload of loras for those Loras collectors around. You can also now add / remove loras in the Lora folder without restarting the app. You will need to refresh the requirements *pip install -r requirements.txt*
    - Added experimental Skip Layer Guidance (advanced settings), that should improve the image quality at no extra cost. Many thanks to the *AmericanPresidentJimmyCarter* for the original implementation
* Mar 13, 2025: 👋 Wan2.1GP v1.6: Better Loras support, accelerated loading Loras. You will need to refresh the requirements *pip install -r requirements.txt*
* Mar 10, 2025: 👋 Wan2.1GP v1.5: Official Teacache support + Smart Teacache (find automatically best parameters for a requested speed multiplier), 10% speed boost with no quality loss, improved lora presets (they can now  include prompts and comments to guide the user)
* Mar 07, 2025: 👋 Wan2.1GP v1.4: Fix Pytorch compilation, now it is really 20% faster when activated
* Mar 04, 2025: 👋 Wan2.1GP v1.3: Support for Image to Video with multiples images for different images / prompts combinations (requires *--multiple-images* switch), and added command line *--preload x*  to preload in VRAM x MB of the main diffusion model if you find there is too much unused VRAM and you want to (slightly) accelerate the generation process.
If you upgrade you will need to do a 'pip install -r requirements.txt' again.
* Mar 04, 2025: 👋 Wan2.1GP v1.2: Implemented tiling on VAE encoding and decoding. No more VRAM peaks at the beginning and at the end 
* Mar 03, 2025: 👋 Wan2.1GP v1.1: added Tea Cache support for faster generations:  optimization of kijai's implementation (https://github.com/kijai/ComfyUI-WanVideoWrapper/) of teacache (https://github.com/ali-vilab/TeaCache)  
* Mar 02, 2025: 👋 Wan2.1GP by DeepBeepMeep v1 brings: 
    - Support for all Wan including the Image to Video model
    - Reduced memory consumption by 2, with possiblity to generate more than 10s of video at 720p with a RTX 4090 and 10s of video at 480p with less than 12GB of VRAM. Many thanks to REFLEx (https://github.com/thu-ml/RIFLEx) for their algorithm that allows generating nice looking video longer than 5s.
    - The usual perks: web interface, multiple generations, loras support, sage attebtion, auto download of models, ...

* Feb 25, 2025: 👋 We've released the inference code and weights of Wan2.1.
* Feb 27, 2025: 👋 Wan2.1 has been integrated into [ComfyUI](https://comfyanonymous.github.io/ComfyUI_examples/wan/). Enjoy!



## Installation Guide for Linux and Windows for GPUs up to RTX40xx

**If you are looking for a one click installation, just go to the Pinokio App store : https://pinokio.computer/**\
Otherwise you will find the instructions below:

This app has been tested on Python 3.10 / 2.6.0  / Cuda 12.4.

```shell
# 0 Download the source and create a Python 3.10.9 environment using conda or create a venv using python
git clone https://github.com/deepbeepmeep/Wan2GP.git
cd Wan2GP
conda create -n wan2gp python=3.10.9
conda activate wan2gp
>>>>>>> 7670af96

### May 20, 2025: Wan 2.1GP v5.2
👋 **CausVid support** - Generate videos in just 4-12 steps with the new distilled Wan model! Also added experimental MoviiGen for 1080p generation (20GB+ VRAM required).

### May 18, 2025: Wan 2.1GP v5.1
👋 **LTX Video 13B Distilled** - Generate high-quality videos in less than one minute!

### May 17, 2025: Wan 2.1GP v5.0
👋 **One App to Rule Them All!** Added Hunyuan Video and LTX Video support, plus Vace 14B and integrated prompt enhancer.

See full changelog: **[Changelog](docs/CHANGELOG.md)**

## 📋 Table of Contents

- [🚀 Quick Start](#-quick-start)
- [📦 Installation](#-installation)
- [🎯 Usage](#-usage)
- [📚 Documentation](#-documentation)
- [🔗 Related Projects](#-related-projects)

## 🚀 Quick Start

**One-click installation:** Get started instantly with [Pinokio App](https://pinokio.computer/)

**Manual installation:**
```bash
git clone https://github.com/deepbeepmeep/Wan2GP.git
cd Wan2GP
conda create -n wan2gp python=3.10.9
conda activate wan2gp
pip install torch==2.6.0 torchvision torchaudio --index-url https://download.pytorch.org/whl/test/cu124
pip install -r requirements.txt
```

**Run the application:**
```bash
python wgp.py  # Text-to-video (default)
python wgp.py --i2v  # Image-to-video
```

## 📦 Installation

For detailed installation instructions for different GPU generations:
- **[Installation Guide](docs/INSTALLATION.md)** - Complete setup instructions for RTX 10XX to RTX 50XX

## 🎯 Usage

### Basic Usage
- **[Getting Started Guide](docs/GETTING_STARTED.md)** - First steps and basic usage
- **[Models Overview](docs/MODELS.md)** - Available models and their capabilities

### Advanced Features
- **[Loras Guide](docs/LORAS.md)** - Using and managing Loras for customization
- **[VACE ControlNet](docs/VACE.md)** - Advanced video control and manipulation
- **[Command Line Reference](docs/CLI.md)** - All available command line options

## 📚 Documentation

- **[Changelog](docs/CHANGELOG.md)** - Latest updates and version history
- **[Troubleshooting](docs/TROUBLESHOOTING.md)** - Common issues and solutions

## 🔗 Related Projects

### Other Models for the GPU Poor
- **[HuanyuanVideoGP](https://github.com/deepbeepmeep/HunyuanVideoGP)** - One of the best open source Text to Video generators
- **[Hunyuan3D-2GP](https://github.com/deepbeepmeep/Hunyuan3D-2GP)** - Image to 3D and text to 3D tool
- **[FluxFillGP](https://github.com/deepbeepmeep/FluxFillGP)** - Inpainting/outpainting tools based on Flux
- **[Cosmos1GP](https://github.com/deepbeepmeep/Cosmos1GP)** - Text to world generator and image/video to world
- **[OminiControlGP](https://github.com/deepbeepmeep/OminiControlGP)** - Flux-derived application for object transfer
- **[YuE GP](https://github.com/deepbeepmeep/YuEGP)** - Song generator with instruments and singer's voice

---

<p align="center">
Made with ❤️ by DeepBeepMeep
</p> <|MERGE_RESOLUTION|>--- conflicted
+++ resolved
@@ -18,123 +18,23 @@
 **Discord Server to get Help from Other Users and show your Best Videos:** https://discord.gg/g7efUW9jGV
 
 ## 🔥 Latest Updates
+### May 28 2025: WanGP v5.31
+👋 Added Phantom 14B, a model that you can use to transfer objects / people in the video. My preference goes to Vace that remains the king of controlnets.
+VACE improvements: Better sliding window transitions, image mask support in Matanyone, new Extend Video feature, and enhanced background removal options.
 
-### May 26, 2025: Wan 2.1GP v5.3
+### May 26, 2025: WanGP v5.3
 👋 Settings management revolution! Now you can:
 - Select any generated video and click *Use Selected Video Settings* to instantly reuse its configuration
 - Drag & drop videos to automatically extract their settings metadata
 - Export/import settings as JSON files for easy sharing and backup
 
-<<<<<<< HEAD
-### May 23, 2025: Wan 2.1GP v5.21
-👋 VACE improvements: Better sliding window transitions, image mask support in Matanyone, new Extend Video feature, and enhanced background removal options.
-=======
-## 🔥 Latest News!!
-* May 26 2025: 👋 WanGP v5.31 : Added Phantom 14B, a model that you can use to transfer objects / people in the video. My preference goes to Vace that remains the king of controlnets.
-* May 26 2025: 👋 WanGP v5.3 : Happy with a Video generation and want to do more generations using the same settings but you can't remember what you did or you find it to hard to copy / paste one per one each setting from the file metadata ? Rejoice ! There are now multiple ways to turn this tedious process into a one click task: 
-    - Select one Video recently generated in the Video Gallery and click *Use Selected Video Settings*
-    - Click *Drop File Here*  and select a Video you saved somewhere, if the settings metadata have been saved with the Video you will be able to extract them automatically
-    - Click *Export Settings to File* to save on your harddrive the current settings. You will be able to use them later again by clicking *Drop File Here* and select this time a Settings json file  
-* May 23 2025: 👋 WanGP v5.21 : Improvements for Vace: better transitions between Sliding Windows,Support for Image masks in Matanyone, new Extend Video for Vace, different types of automated background removal 
-* May 20 2025: 👋 WanGP v5.2 : Added support for Wan CausVid which is a distilled Wan model that can generate nice looking videos in only 4 to 12 steps.
- The great thing is that Kijai (Kudos to him !) has created a CausVid Lora that can be combined with any existing Wan t2v model 14B like Wan Vace 14B.
- See instructions below on how to use CausVid.\
- Also as an experiment I have added support for the MoviiGen, the first model that claims to capable to generate 1080p videos (if you have enough VRAM (20GB...) and be ready to wait for a long time...). Don't hesitate to share your impressions on the Discord server.
-* May 18 2025: 👋 WanGP v5.1 : Bonus Day, added LTX Video 13B Distilled: generate in less than one minute, very high quality Videos !
-* May 17 2025: 👋 WanGP v5.0 : One App to Rule Them All !\
-    Added support for the other great open source architectures:
-    - Hunyuan Video : text 2 video (one of the best, if not the best t2v) ,image 2 video and the recently released Hunyuan Custom (very good identify preservation when injecting a person into a video)
-    - LTX Video 13B (released last week): very long video support and fast 720p generation.Wan GP version has been greatly optimzed and reduced LTX Video VRAM requirements by 4 !
-
-    Also:
-    - Added supported for the best Control Video Model, released 2 days ago : Vace 14B
-    - New Integrated prompt enhancer to increase the quality of the generated videos
-    You will need one more *pip install -r requirements.txt*
-
-* May 5 2025: 👋 WanGP v4.5: FantasySpeaking model, you can animate a talking head using a voice track. This works not only on people but also on objects. Also better seamless transitions between Vace sliding windows for very long videos (see recommended settings). New high quality processing features (mixed 16/32 bits calculation and 32 bitsVAE)
-* April 27 2025: 👋 WanGP v4.4: Phantom model support, very good model to transfer people or objects into video, works quite well at 720p and with the number of steps > 30
-* April 25 2025: 👋 WanGP v4.3: Added preview mode and support for Sky Reels v2 Diffusion Forcing for high quality "infinite length videos" (see Window Sliding section below).Note that Skyreel uses causal attention that is only supported by Sdpa attention so even if chose an other type of attention, some of the processes will use Sdpa attention. 
-
-* April 18 2025: 👋 WanGP v4.2: FLF2V model support, official support from Wan for image2video start and end frames specialized for 720p.  
-* April 17 2025: 👋 WanGP v4.1: Recam Master model support, view a video from a different angle. The video to process must be at least 81 frames long and you should set at least 15 steps denoising to get good results.
-* April 13 2025: 👋 WanGP v4.0: lots of goodies for you !
-    - A new UI, tabs were replaced by a Dropdown box to easily switch models
-    - A new queuing system that lets you stack in a queue as many text2video, imag2video tasks, ... as you want. Each task can rely on complete different generation parameters (different number of frames, steps, loras, ...). Many thanks to **Tophness** for being a big contributor on this new feature
-    - Temporal upsampling (Rife) and spatial upsampling (Lanczos) for a smoother video (32 fps or 64 fps) and to enlarge your video by x2 or x4. Check these new advanced options.
-    - Wan Vace Control Net support : with Vace you can inject in the scene people or objects, animate a person, perform inpainting or outpainting, continue a video, ... I have provided an introduction guide below.
-    - Integrated *Matanyone* tool directly inside WanGP so that you can create easily inpainting masks used in Vace
-    - Sliding Window generation for Vace, create windows that can last dozen of seconds
-    - New optimisations for old generation GPUs: Generate 5s (81 frames, 15 steps) of Vace 1.3B with only 5GB and in only 6 minutes on a RTX 2080Ti and 5s of t2v 14B in less than 10 minutes.
-
-* Mar 27 2025: 👋 Added support for the new Wan Fun InP models (image2video). The 14B Fun InP has probably better end image support but unfortunately existing loras do not work so well with it. The great novelty is the Fun InP image2 1.3B model : Image 2 Video is now accessible to even lower hardware configuration. It is not as good as the 14B models but very impressive for its size. You can choose any of those models in the Configuration tab. Many thanks to the VideoX-Fun team  (https://github.com/aigc-apps/VideoX-Fun)
-* Mar 26 2025: 👋 Good news ! Official support for RTX 50xx please check the installation instructions below. 
-* Mar 24 2025: 👋 Wan2.1GP v3.2: 
-    - Added Classifier-Free Guidance Zero Star. The video should match better the text prompt (especially with text2video) at no performance cost: many thanks to the **CFG Zero * Team:**\
-    Dont hesitate to give them a star if you appreciate the results:  https://github.com/WeichenFan/CFG-Zero-star 
-    - Added back support for Pytorch compilation with Loras. It seems it had been broken for some time
-    - Added possibility to keep a number of pregenerated videos in the Video Gallery (useful to compare outputs of different settings)
-    You will need one more *pip install -r requirements.txt*
-* Mar 19 2025: 👋 Wan2.1GP v3.1: Faster launch and RAM optimizations (should require less RAM to run)\ 
-    You will need one more *pip install -r requirements.txt*
-* Mar 18 2025: 👋 Wan2.1GP v3.0: 
-    - New Tab based interface, yon can switch from i2v to t2v conversely without restarting the app
-    - Experimental Dual Frames mode for i2v, you can also specify an End frame. It doesn't always work, so you will need a few attempts.
-    - You can save default settings in the files *i2v_settings.json* and *t2v_settings.json* that will be used when launching the app (you can also specify the path to different settings files)
-    - Slight acceleration with loras\
-    You will need one more *pip install -r requirements.txt*
-    Many thanks to *Tophness* who created the framework (and did a big part of the work) of the multitabs and saved settings features 
-* Mar 18 2025: 👋 Wan2.1GP v2.11: Added more command line parameters to prefill the generation settings + customizable output directory and choice of type of metadata for generated videos. Many thanks to *Tophness* for his contributions. You will need one more *pip install -r requirements.txt* to reflect new dependencies\
-* Mar 18 2025: 👋 Wan2.1GP v2.1: More Loras !: added support for 'Safetensors' and 'Replicate' Lora formats.\
-You will need to refresh the requirements with a *pip install -r requirements.txt*
-* Mar 17 2025: 👋 Wan2.1GP v2.0: The Lora festival continues:
-    - Clearer user interface
-    - Download 30 Loras in one click to try them all (expand the info section)
-    - Very to use Loras as now Lora presets can input the subject (or other need terms) of the Lora so that you dont have to modify manually a prompt 
-    - Added basic macro prompt language to prefill prompts with differnent values. With one prompt template, you can generate multiple prompts.
-    - New Multiple images prompts: you can now combine any number of images with any number of text promtps (need to launch the app with --multiple-images)
-    - New command lines options to launch directly the 1.3B t2v model or the 14B t2v model
-* Mar 14, 2025: 👋 Wan2.1GP v1.7: 
-    - Lora Fest special edition: very fast loading / unload of loras for those Loras collectors around. You can also now add / remove loras in the Lora folder without restarting the app. You will need to refresh the requirements *pip install -r requirements.txt*
-    - Added experimental Skip Layer Guidance (advanced settings), that should improve the image quality at no extra cost. Many thanks to the *AmericanPresidentJimmyCarter* for the original implementation
-* Mar 13, 2025: 👋 Wan2.1GP v1.6: Better Loras support, accelerated loading Loras. You will need to refresh the requirements *pip install -r requirements.txt*
-* Mar 10, 2025: 👋 Wan2.1GP v1.5: Official Teacache support + Smart Teacache (find automatically best parameters for a requested speed multiplier), 10% speed boost with no quality loss, improved lora presets (they can now  include prompts and comments to guide the user)
-* Mar 07, 2025: 👋 Wan2.1GP v1.4: Fix Pytorch compilation, now it is really 20% faster when activated
-* Mar 04, 2025: 👋 Wan2.1GP v1.3: Support for Image to Video with multiples images for different images / prompts combinations (requires *--multiple-images* switch), and added command line *--preload x*  to preload in VRAM x MB of the main diffusion model if you find there is too much unused VRAM and you want to (slightly) accelerate the generation process.
-If you upgrade you will need to do a 'pip install -r requirements.txt' again.
-* Mar 04, 2025: 👋 Wan2.1GP v1.2: Implemented tiling on VAE encoding and decoding. No more VRAM peaks at the beginning and at the end 
-* Mar 03, 2025: 👋 Wan2.1GP v1.1: added Tea Cache support for faster generations:  optimization of kijai's implementation (https://github.com/kijai/ComfyUI-WanVideoWrapper/) of teacache (https://github.com/ali-vilab/TeaCache)  
-* Mar 02, 2025: 👋 Wan2.1GP by DeepBeepMeep v1 brings: 
-    - Support for all Wan including the Image to Video model
-    - Reduced memory consumption by 2, with possiblity to generate more than 10s of video at 720p with a RTX 4090 and 10s of video at 480p with less than 12GB of VRAM. Many thanks to REFLEx (https://github.com/thu-ml/RIFLEx) for their algorithm that allows generating nice looking video longer than 5s.
-    - The usual perks: web interface, multiple generations, loras support, sage attebtion, auto download of models, ...
-
-* Feb 25, 2025: 👋 We've released the inference code and weights of Wan2.1.
-* Feb 27, 2025: 👋 Wan2.1 has been integrated into [ComfyUI](https://comfyanonymous.github.io/ComfyUI_examples/wan/). Enjoy!
-
-
-
-## Installation Guide for Linux and Windows for GPUs up to RTX40xx
-
-**If you are looking for a one click installation, just go to the Pinokio App store : https://pinokio.computer/**\
-Otherwise you will find the instructions below:
-
-This app has been tested on Python 3.10 / 2.6.0  / Cuda 12.4.
-
-```shell
-# 0 Download the source and create a Python 3.10.9 environment using conda or create a venv using python
-git clone https://github.com/deepbeepmeep/Wan2GP.git
-cd Wan2GP
-conda create -n wan2gp python=3.10.9
-conda activate wan2gp
->>>>>>> 7670af96
-
-### May 20, 2025: Wan 2.1GP v5.2
+### May 20, 2025: WanGP v5.2
 👋 **CausVid support** - Generate videos in just 4-12 steps with the new distilled Wan model! Also added experimental MoviiGen for 1080p generation (20GB+ VRAM required).
 
-### May 18, 2025: Wan 2.1GP v5.1
+### May 18, 2025: WanGP v5.1
 👋 **LTX Video 13B Distilled** - Generate high-quality videos in less than one minute!
 
-### May 17, 2025: Wan 2.1GP v5.0
+### May 17, 2025: WanGP v5.0
 👋 **One App to Rule Them All!** Added Hunyuan Video and LTX Video support, plus Vace 14B and integrated prompt enhancer.
 
 See full changelog: **[Changelog](docs/CHANGELOG.md)**
