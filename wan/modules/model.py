# Copyright 2024-2025 The Alibaba Wan Team Authors. All rights reserved.
import math

import torch
import torch.cuda.amp as amp
import torch.nn as nn
from diffusers.configuration_utils import ConfigMixin, register_to_config
from diffusers.models.modeling_utils import ModelMixin
import numpy as np
from typing import Union,Optional
from mmgp import offload
from .attention import pay_attention

__all__ = ['WanModel']


def sinusoidal_embedding_1d(dim, position):
    # preprocess
    assert dim % 2 == 0
    half = dim // 2
    position = position.type(torch.float32)

    # calculation
    sinusoid = torch.outer(
        position, torch.pow(10000, -torch.arange(half).to(position).div(half)))
    x = torch.cat([torch.cos(sinusoid), torch.sin(sinusoid)], dim=1)
    return x




def identify_k( b: float, d: int, N: int):
    """
    This function identifies the index of the intrinsic frequency component in a RoPE-based pre-trained diffusion transformer.

    Args:
        b (`float`): The base frequency for RoPE.
        d (`int`): Dimension of the frequency tensor
        N (`int`): the first observed repetition frame in latent space
    Returns:
        k (`int`): the index of intrinsic frequency component
        N_k (`int`): the period of intrinsic frequency component in latent space
    Example:
        In HunyuanVideo, b=256 and d=16, the repetition occurs approximately 8s (N=48 in latent space).
        k, N_k = identify_k(b=256, d=16, N=48)
        In this case, the intrinsic frequency index k is 4, and the period N_k is 50.
    """

    # Compute the period of each frequency in RoPE according to Eq.(4)
    periods = []
    for j in range(1, d // 2 + 1):
        theta_j = 1.0 / (b ** (2 * (j - 1) / d))
        N_j = round(2 * torch.pi / theta_j)
        periods.append(N_j)

    # Identify the intrinsic frequency whose period is closed to N（see Eq.(7)）
    diffs = [abs(N_j - N) for N_j in periods]
    k = diffs.index(min(diffs)) + 1
    N_k = periods[k-1]
    return k, N_k

def rope_params_riflex(max_seq_len, dim, theta=10000, L_test=30, k=6):
    assert dim % 2 == 0
    exponents = torch.arange(0, dim, 2, dtype=torch.float64).div(dim)
    inv_theta_pow = 1.0 / torch.pow(theta, exponents)
    
    inv_theta_pow[k-1] = 0.9 * 2 * torch.pi / L_test
        
    freqs = torch.outer(torch.arange(max_seq_len), inv_theta_pow)
    if True:
        freqs_cos = freqs.cos().repeat_interleave(2, dim=1).float()  # [S, D]
        freqs_sin = freqs.sin().repeat_interleave(2, dim=1).float()  # [S, D]
        return (freqs_cos, freqs_sin)
    else:
        freqs = torch.polar(torch.ones_like(freqs), freqs)  # complex64     # [S, D/2]
    return freqs




def rope_apply_(x, grid_sizes, freqs):
    assert x.shape[0]==1

    n, c = x.size(2), x.size(3) // 2

    # split freqs
    freqs = freqs.split([c - 2 * (c // 3), c // 3, c // 3], dim=1)

    f, h, w = grid_sizes[0]
    seq_len = f * h * w
    x_i = x[0, :seq_len, :, :]

    x_i = x_i.to(torch.float32)
    x_i = x_i.reshape(seq_len, n, -1, 2)        
    x_i = torch.view_as_complex(x_i)
    freqs_i = torch.cat([
        freqs[0][:f].view(f, 1, 1, -1).expand(f, h, w, -1),
        freqs[1][:h].view(1, h, 1, -1).expand(f, h, w, -1),
        freqs[2][:w].view(1, 1, w, -1).expand(f, h, w, -1)
    ], dim=-1)
    freqs_i= freqs_i.reshape(seq_len, 1, -1)

    # apply rotary embedding
    x_i *= freqs_i
    x_i = torch.view_as_real(x_i).flatten(2)
    x[0, :seq_len, :, :] = x_i.to(torch.bfloat16)
    # x_i = torch.cat([x_i, x[0, seq_len:]])
    return x

# @amp.autocast(enabled=False)
def rope_apply(x, grid_sizes, freqs):
    n, c = x.size(2), x.size(3) // 2

    # split freqs
    freqs = freqs.split([c - 2 * (c // 3), c // 3, c // 3], dim=1)

    # loop over samples
    output = []
    for i, (f, h, w) in enumerate(grid_sizes):
        seq_len = f * h * w

        # precompute multipliers
        # x_i = x[i, :seq_len]
        x_i = x[i]
        x_i = x_i[:seq_len, :, :]

        x_i = x_i.to(torch.float32)
        x_i = x_i.reshape(seq_len, n, -1, 2)        
        x_i = torch.view_as_complex(x_i)
        freqs_i = torch.cat([
            freqs[0][:f].view(f, 1, 1, -1).expand(f, h, w, -1),
            freqs[1][:h].view(1, h, 1, -1).expand(f, h, w, -1),
            freqs[2][:w].view(1, 1, w, -1).expand(f, h, w, -1)
        ],
                            dim=-1).reshape(seq_len, 1, -1)

        # apply rotary embedding
        x_i *= freqs_i
        x_i = torch.view_as_real(x_i).flatten(2)
        x_i = x_i.to(torch.bfloat16)
        x_i = torch.cat([x_i, x[i, seq_len:]])

        # append to collection
        output.append(x_i)
    return torch.stack(output) #.float()

def relative_l1_distance(last_tensor, current_tensor):
    l1_distance = torch.abs(last_tensor - current_tensor).mean()
    norm = torch.abs(last_tensor).mean()
    relative_l1_distance = l1_distance / norm
    return relative_l1_distance.to(torch.float32)

class WanRMSNorm(nn.Module):

    def __init__(self, dim, eps=1e-5):
        super().__init__()
        self.dim = dim
        self.eps = eps
        self.weight = nn.Parameter(torch.ones(dim))

    def forward(self, x):
        r"""
        Args:
            x(Tensor): Shape [B, L, C]
        """
        y = x.float()
        y.pow_(2)
        y = y.mean(dim=-1, keepdim=True)
        y += self.eps
        y.rsqrt_()
        x *=  y
        x *= self.weight
        return x
        # return self._norm(x).type_as(x) * self.weight

    def _norm(self, x):
        return x * torch.rsqrt(x.pow(2).mean(dim=-1, keepdim=True) + self.eps)

def my_LayerNorm(norm, x):
        y = x.float()
        y_m = y.mean(dim=-1, keepdim=True)
        y -= y_m 
        del y_m
        y.pow_(2)
        y = y.mean(dim=-1, keepdim=True)
        y += norm.eps
        y.rsqrt_()
        x = x *  y
        return x


class WanLayerNorm(nn.LayerNorm):

    def __init__(self, dim, eps=1e-6, elementwise_affine=False):
        super().__init__(dim, elementwise_affine=elementwise_affine, eps=eps)

    def forward(self, x):
        r"""
        Args:
            x(Tensor): Shape [B, L, C]
        """
        # return F.layer_norm(
        #     input, self.normalized_shape, self.weight, self.bias, self.eps
        # )
        y = super().forward(x)
        x = y.type_as(x)
        return x
        # return super().forward(x).type_as(x)

from wan.modules.posemb_layers import apply_rotary_emb

class WanSelfAttention(nn.Module):

    def __init__(self,
                 dim,
                 num_heads,
                 window_size=(-1, -1),
                 qk_norm=True,
                 eps=1e-6):
        assert dim % num_heads == 0
        super().__init__()
        self.dim = dim
        self.num_heads = num_heads
        self.head_dim = dim // num_heads
        self.window_size = window_size
        self.qk_norm = qk_norm
        self.eps = eps

        # layers
        self.q = nn.Linear(dim, dim)
        self.k = nn.Linear(dim, dim)
        self.v = nn.Linear(dim, dim)
        self.o = nn.Linear(dim, dim)
        self.norm_q = WanRMSNorm(dim, eps=eps) if qk_norm else nn.Identity()
        self.norm_k = WanRMSNorm(dim, eps=eps) if qk_norm else nn.Identity()

    def forward(self, xlist, seq_lens, grid_sizes, freqs):
        r"""
        Args:
            x(Tensor): Shape [B, L, num_heads, C / num_heads]
            seq_lens(Tensor): Shape [B]
            grid_sizes(Tensor): Shape [B, 3], the second dimension contains (F, H, W)
            freqs(Tensor): Rope freqs, shape [1024, C / num_heads / 2]
        """
        x = xlist[0]
        xlist.clear()

        b, s, n, d = *x.shape[:2], self.num_heads, self.head_dim

        # query, key, value function
        q = self.q(x)
        self.norm_q(q)
        q = q.view(b, s, n, d) # !!!
        k = self.k(x)
        self.norm_k(k)
        k = k.view(b, s, n, d) 
        v = self.v(x).view(b, s, n, d)
        del x
        # rope_apply_(q, grid_sizes, freqs)
        # rope_apply_(k, grid_sizes, freqs)
        qklist = [q,k]
        del q,k
        q,k = apply_rotary_emb(qklist, freqs, head_first=False)
        qkv_list = [q,k,v]
        del q,k,v
        x = pay_attention(
            qkv_list,
            # q=q,
            # k=k,
            # v=v,
            # k_lens=seq_lens,
            window_size=self.window_size)
        # output
        x = x.flatten(2)
        x = self.o(x)
        return x


class WanT2VCrossAttention(WanSelfAttention):

    def forward(self, xlist, context, context_lens):
        r"""
        Args:
            x(Tensor): Shape [B, L1, C]
            context(Tensor): Shape [B, L2, C]
            context_lens(Tensor): Shape [B]
        """
        x = xlist[0]
        xlist.clear()
        b, n, d = x.size(0), self.num_heads, self.head_dim

        # compute query, key, value
        q = self.q(x)
        del x
        self.norm_q(q)
        q= q.view(b, -1, n, d)
        k = self.k(context)
        self.norm_k(k)
        k = k.view(b, -1, n, d)
        v = self.v(context).view(b, -1, n, d)

        # compute attention
        qvl_list=[q, k, v]
        del q, k, v
        x = pay_attention(qvl_list, k_lens=context_lens, cross_attn= True)

        # output
        x = x.flatten(2)
        x = self.o(x)
        return x


class WanI2VCrossAttention(WanSelfAttention):

    def __init__(self,
                 dim,
                 num_heads,
                 window_size=(-1, -1),
                 qk_norm=True,
                 eps=1e-6):
        super().__init__(dim, num_heads, window_size, qk_norm, eps)

        self.k_img = nn.Linear(dim, dim)
        self.v_img = nn.Linear(dim, dim)
        # self.alpha = nn.Parameter(torch.zeros((1, )))
        self.norm_k_img = WanRMSNorm(dim, eps=eps) if qk_norm else nn.Identity()

    def forward(self, xlist, context, context_lens):
        r"""
        Args:
            x(Tensor): Shape [B, L1, C]
            context(Tensor): Shape [B, L2, C]
            context_lens(Tensor): Shape [B]
        """

        ##### Enjoy this spagheti VRAM optimizations done by DeepBeepMeep !
        # I am sure you are a nice person and as you copy this code, you will give me officially proper credits:
        # Please link to https://github.com/deepbeepmeep/Wan2GP and @deepbeepmeep on twitter  

        x = xlist[0]
        xlist.clear()

        context_img = context[:, :257]
        context = context[:, 257:]
        b, n, d = x.size(0), self.num_heads, self.head_dim

        # compute query, key, value
        q = self.q(x)
        del x
        self.norm_q(q)
        q= q.view(b, -1, n, d)
        k = self.k(context)
        self.norm_k(k)
        k = k.view(b, -1, n, d)
        v = self.v(context).view(b, -1, n, d)

        qkv_list = [q, k, v]
        del k,v
        x = pay_attention(qkv_list, k_lens=context_lens)

        k_img = self.k_img(context_img)
        self.norm_k_img(k_img)
        k_img = k_img.view(b, -1, n, d)
        v_img = self.v_img(context_img).view(b, -1, n, d)
        qkv_list = [q, k_img, v_img]
        del q, k_img, v_img
        img_x = pay_attention(qkv_list, k_lens=None)
        # compute attention


        # output
        x = x.flatten(2)
        img_x = img_x.flatten(2)
        x += img_x
        del img_x
        x = self.o(x)
        return x


WAN_CROSSATTENTION_CLASSES = {
    't2v_cross_attn': WanT2VCrossAttention,
    'i2v_cross_attn': WanI2VCrossAttention,
}


class WanAttentionBlock(nn.Module):

    def __init__(self,
                 cross_attn_type,
                 dim,
                 ffn_dim,
                 num_heads,
                 window_size=(-1, -1),
                 qk_norm=True,
                 cross_attn_norm=False,
                 eps=1e-6):
        super().__init__()
        self.dim = dim
        self.ffn_dim = ffn_dim
        self.num_heads = num_heads
        self.window_size = window_size
        self.qk_norm = qk_norm
        self.cross_attn_norm = cross_attn_norm
        self.eps = eps

        # layers
        self.norm1 = WanLayerNorm(dim, eps)
        self.self_attn = WanSelfAttention(dim, num_heads, window_size, qk_norm,
                                          eps)
        self.norm3 = WanLayerNorm(
            dim, eps,
            elementwise_affine=True) if cross_attn_norm else nn.Identity()
        self.cross_attn = WAN_CROSSATTENTION_CLASSES[cross_attn_type](dim,
                                                                      num_heads,
                                                                      (-1, -1),
                                                                      qk_norm,
                                                                      eps)
        self.norm2 = WanLayerNorm(dim, eps)
        self.ffn = nn.Sequential(
            nn.Linear(dim, ffn_dim), nn.GELU(approximate='tanh'),
            nn.Linear(ffn_dim, dim))

        # modulation
        self.modulation = nn.Parameter(torch.randn(1, 6, dim) / dim**0.5)

    def forward(
        self,
        x,
        e,
        seq_lens,
        grid_sizes,
        freqs,
        context,
        context_lens,
    ):
        r"""
        Args:
            x(Tensor): Shape [B, L, C]
            e(Tensor): Shape [B, 6, C]
            seq_lens(Tensor): Shape [B], length of each sequence in batch
            grid_sizes(Tensor): Shape [B, 3], the second dimension contains (F, H, W)
            freqs(Tensor): Rope freqs, shape [1024, C / num_heads / 2]
        """
        e = (self.modulation + e).chunk(6, dim=1)
 
        # self-attention
        x_mod = self.norm1(x)
        x_mod *= 1 + e[1]
        x_mod += e[0]
        xlist = [x_mod]
        del x_mod
        y = self.self_attn( xlist, seq_lens, grid_sizes,freqs)
        x.addcmul_(y, e[2])
        del y
        y = self.norm3(x)
        ylist= [y]
        del y
        x += self.cross_attn(ylist, context, context_lens)
        y = self.norm2(x)

        y *= 1 + e[4]
        y += e[3]


        ffn = self.ffn[0]
        gelu = self.ffn[1]
        ffn2= self.ffn[2]

        y_shape = y.shape
        y = y.view(-1, y_shape[-1])
        chunk_size = int(y_shape[1]/2.7)
        chunks =torch.split(y, chunk_size)
        for y_chunk  in chunks:
            mlp_chunk = ffn(y_chunk)
            mlp_chunk = gelu(mlp_chunk)
            y_chunk[...] = ffn2(mlp_chunk)
            del mlp_chunk 
        y = y.view(y_shape)

        x.addcmul_(y, e[5])

       

        return x


class Head(nn.Module):

    def __init__(self, dim, out_dim, patch_size, eps=1e-6):
        super().__init__()
        self.dim = dim
        self.out_dim = out_dim
        self.patch_size = patch_size
        self.eps = eps

        # layers
        out_dim = math.prod(patch_size) * out_dim
        self.norm = WanLayerNorm(dim, eps)
        self.head = nn.Linear(dim, out_dim)

        # modulation
        self.modulation = nn.Parameter(torch.randn(1, 2, dim) / dim**0.5)

    def forward(self, x, e):
        r"""
        Args:
            x(Tensor): Shape [B, L1, C]
            e(Tensor): Shape [B, C]
        """
        # assert e.dtype == torch.float32

        e = (self.modulation + e.unsqueeze(1)).chunk(2, dim=1)
        x = self.norm(x).to(torch.bfloat16)
        x *= (1 + e[1])
        x += e[0]
        x = self.head(x)
        return x


class MLPProj(torch.nn.Module):

    def __init__(self, in_dim, out_dim):
        super().__init__()

        self.proj = torch.nn.Sequential(
            torch.nn.LayerNorm(in_dim), torch.nn.Linear(in_dim, in_dim),
            torch.nn.GELU(), torch.nn.Linear(in_dim, out_dim),
            torch.nn.LayerNorm(out_dim))

    def forward(self, image_embeds):
        clip_extra_context_tokens = self.proj(image_embeds)
        return clip_extra_context_tokens


class WanModel(ModelMixin, ConfigMixin):
    r"""
    Wan diffusion backbone supporting both text-to-video and image-to-video.
    """

    ignore_for_config = [
        'patch_size', 'cross_attn_norm', 'qk_norm', 'text_dim', 'window_size'
    ]
    _no_split_modules = ['WanAttentionBlock']

    @register_to_config
    def __init__(self,
                 model_type='t2v',
                 patch_size=(1, 2, 2),
                 text_len=512,
                 in_dim=16,
                 dim=2048,
                 ffn_dim=8192,
                 freq_dim=256,
                 text_dim=4096,
                 out_dim=16,
                 num_heads=16,
                 num_layers=32,
                 window_size=(-1, -1),
                 qk_norm=True,
                 cross_attn_norm=True,
                 eps=1e-6,
                 ):
        r"""
        Initialize the diffusion model backbone.

        Args:
            model_type (`str`, *optional*, defaults to 't2v'):
                Model variant - 't2v' (text-to-video) or 'i2v' (image-to-video)
            patch_size (`tuple`, *optional*, defaults to (1, 2, 2)):
                3D patch dimensions for video embedding (t_patch, h_patch, w_patch)
            text_len (`int`, *optional*, defaults to 512):
                Fixed length for text embeddings
            in_dim (`int`, *optional*, defaults to 16):
                Input video channels (C_in)
            dim (`int`, *optional*, defaults to 2048):
                Hidden dimension of the transformer
            ffn_dim (`int`, *optional*, defaults to 8192):
                Intermediate dimension in feed-forward network
            freq_dim (`int`, *optional*, defaults to 256):
                Dimension for sinusoidal time embeddings
            text_dim (`int`, *optional*, defaults to 4096):
                Input dimension for text embeddings
            out_dim (`int`, *optional*, defaults to 16):
                Output video channels (C_out)
            num_heads (`int`, *optional*, defaults to 16):
                Number of attention heads
            num_layers (`int`, *optional*, defaults to 32):
                Number of transformer blocks
            window_size (`tuple`, *optional*, defaults to (-1, -1)):
                Window size for local attention (-1 indicates global attention)
            qk_norm (`bool`, *optional*, defaults to True):
                Enable query/key normalization
            cross_attn_norm (`bool`, *optional*, defaults to False):
                Enable cross-attention normalization
            eps (`float`, *optional*, defaults to 1e-6):
                Epsilon value for normalization layers
        """

        super().__init__()

        assert model_type in ['t2v', 'i2v']
        self.model_type = model_type

        self.patch_size = patch_size
        self.text_len = text_len
        self.in_dim = in_dim
        self.dim = dim
        self.ffn_dim = ffn_dim
        self.freq_dim = freq_dim
        self.text_dim = text_dim
        self.out_dim = out_dim
        self.num_heads = num_heads
        self.num_layers = num_layers
        self.window_size = window_size
        self.qk_norm = qk_norm
        self.cross_attn_norm = cross_attn_norm
        self.eps = eps

        # embeddings
        self.patch_embedding = nn.Conv3d(
            in_dim, dim, kernel_size=patch_size, stride=patch_size)
        self.text_embedding = nn.Sequential(
            nn.Linear(text_dim, dim), nn.GELU(approximate='tanh'),
            nn.Linear(dim, dim))

        self.time_embedding = nn.Sequential(
            nn.Linear(freq_dim, dim), nn.SiLU(), nn.Linear(dim, dim))
        self.time_projection = nn.Sequential(nn.SiLU(), nn.Linear(dim, dim * 6))

        # blocks
        cross_attn_type = 't2v_cross_attn' if model_type == 't2v' else 'i2v_cross_attn'
        self.blocks = nn.ModuleList([
            WanAttentionBlock(cross_attn_type, dim, ffn_dim, num_heads,
                              window_size, qk_norm, cross_attn_norm, eps)
            for _ in range(num_layers)
        ])

        # head
        self.head = Head(dim, out_dim, patch_size, eps)

        # buffers (don't use register_buffer otherwise dtype will be changed in to())

        if model_type == 'i2v':
            self.img_emb = MLPProj(1280, dim)

        # initialize weights
        self.init_weights()


        # self.freqs = torch.cat([    
        #     rope_params(1024, d - 4 * (d // 6)), #44
        #     rope_params(1024, 2 * (d // 6)), #42
        #     rope_params(1024, 2 * (d // 6)) #42
        # ],dim=1)


    def get_rope_freqs(self, nb_latent_frames, RIFLEx_k = None, device = "cuda"):
        dim = self.dim
        num_heads = self.num_heads 
        d = dim // num_heads
        assert (dim % num_heads) == 0 and (dim // num_heads) % 2 == 0

        
        c1, s1 = rope_params_riflex(1024, dim= d - 4 * (d // 6), L_test=nb_latent_frames, k = RIFLEx_k ) if RIFLEx_k != None else rope_params(1024, dim= d - 4 * (d // 6)) #44
        c2, s2 = rope_params(1024, 2 * (d // 6)) #42
        c3, s3 = rope_params(1024, 2 * (d // 6)) #42

        return (torch.cat([c1,c2,c3],dim=1).to(device) , torch.cat([s1,s2,s3],dim=1).to(device))

    def compute_teacache_threshold(self, start_step, timesteps = None, speed_factor =0):
        rescale_func = np.poly1d(self.coefficients)         
        e_list = []
        for t in timesteps:
            t = torch.stack([t])
            e_list.append(self.time_embedding( sinusoidal_embedding_1d(self.freq_dim, t)))
	
        best_threshold = 0.01
        best_diff = 1000
        target_nb_steps= int(len(timesteps) / speed_factor)
        threshold = 0.01
        while threshold <= 0.6:
            accumulated_rel_l1_distance =0
            nb_steps = 0
            diff = 1000
            for i, t in enumerate(timesteps):
                skip = False
                if not (i<=start_step or i== len(timesteps)):
                    accumulated_rel_l1_distance += rescale_func(((e_list[i]-previous_modulated_input).abs().mean() / previous_modulated_input.abs().mean()).cpu().item())
                    if accumulated_rel_l1_distance < threshold:
                        skip = True
                    else:
                        accumulated_rel_l1_distance = 0
                previous_modulated_input = e_list[i]
                if not skip:
                    nb_steps += 1
                    diff = abs(target_nb_steps - nb_steps)                
            if diff < best_diff:
                best_threshold = threshold
                best_diff = diff
            elif diff > best_diff:
                break
            threshold += 0.01
        self.rel_l1_thresh = best_threshold
        print(f"Tea Cache, best threshold found:{best_threshold} with gain x{len(timesteps)/(len(timesteps) - best_diff):0.1f} for a target of x{speed_factor}")
        return best_threshold
    
    def forward(
        self,
        x,
        t,
        context,
        seq_len,
        clip_fea=None,
        y=None,
        freqs = None,
        pipeline = None,
        current_step = 0,
        context2 = None,
        is_uncond=False,
<<<<<<< HEAD
        max_steps = 0
 
=======
        slg_layers=None,
>>>>>>> 5f07a709
    ):
        r"""
        Forward pass through the diffusion model

        Args:
            x (List[Tensor]):
                List of input video tensors, each with shape [C_in, F, H, W]
            t (Tensor):
                Diffusion timesteps tensor of shape [B]
            context (List[Tensor]):
                List of text embeddings each with shape [L, C]
            seq_len (`int`):
                Maximum sequence length for positional encoding
            clip_fea (Tensor, *optional*):
                CLIP image features for image-to-video mode
            y (List[Tensor], *optional*):
                Conditional video inputs for image-to-video mode, same shape as x

        Returns:
            List[Tensor]:
                List of denoised video tensors with original input shapes [C_out, F, H / 8, W / 8]
        """
        if self.model_type == 'i2v':
            assert clip_fea is not None and y is not None
        # params
        device = self.patch_embedding.weight.device
        if torch.is_tensor(freqs) and freqs.device != device:
            freqs = freqs.to(device)

        if y is not None:
            x = [torch.cat([u, v], dim=0) for u, v in zip(x, y)]

        # embeddings
        x = [self.patch_embedding(u.unsqueeze(0)) for u in x]
        # grid_sizes = torch.stack(
        #     [torch.tensor(u.shape[2:], dtype=torch.long) for u in x])

        grid_sizes = [ list(u.shape[2:]) for u in x]
        embed_sizes = grid_sizes[0]

        offload.shared_state["embed_sizes"] = embed_sizes 
        offload.shared_state["step_no"] = current_step 
        offload.shared_state["max_steps"] = max_steps


        x = [u.flatten(2).transpose(1, 2) for u in x]
        seq_lens = torch.tensor([u.size(1) for u in x], dtype=torch.long)
        assert seq_lens.max() <= seq_len
        if len(x)==1 and seq_len == x[0].size(1):
            x = x[0]
        else:
            x = torch.cat([
                torch.cat([u, u.new_zeros(1, seq_len - u.size(1), u.size(2))],
                        dim=1) for u in x
            ])

        # time embeddings
        e = self.time_embedding(
            sinusoidal_embedding_1d(self.freq_dim, t))
        e0 = self.time_projection(e).unflatten(1, (6, self.dim)).to(torch.bfloat16)

        # context
        context_lens = None
        context = self.text_embedding(
            torch.stack([
                torch.cat(
                    [u, u.new_zeros(self.text_len - u.size(0), u.size(1))])
                for u in context
            ]))
        if context2!=None:
            context2 = self.text_embedding(
                torch.stack([
                    torch.cat(
                        [u, u.new_zeros(self.text_len - u.size(0), u.size(1))])
                    for u in context2
                ]))

        if clip_fea is not None:
            context_clip = self.img_emb(clip_fea)  # bs x 257 x dim
            context = torch.concat([context_clip, context], dim=1)
            if context2 != None:
                context2 = torch.concat([context_clip, context2], dim=1)
        
        joint_pass = context2 != None
        if joint_pass:
            x_list = [x, x.clone()]
            context_list = [context, context2]
            is_uncond = False
        else:
            x_list = [x]
            context_list = [context]
        del x
        should_calc = True
        if self.enable_teacache: 
            if is_uncond:
                should_calc = self.should_calc
            else:
                if current_step <= self.teacache_start_step or current_step == self.num_steps-1:
                    should_calc = True
                    self.accumulated_rel_l1_distance = 0
                else:
                    rescale_func = np.poly1d(self.coefficients)
                    self.accumulated_rel_l1_distance += rescale_func(((e-self.previous_modulated_input).abs().mean() / self.previous_modulated_input.abs().mean()).cpu().item())
                    if self.accumulated_rel_l1_distance < self.rel_l1_thresh:
                        should_calc = False
                        self.teacache_skipped_steps += 1
                        # print(f"Teacache Skipped Step:{self.teacache_skipped_steps}/{current_step}" )
                    else:
                        should_calc = True
                        self.accumulated_rel_l1_distance = 0
                self.previous_modulated_input = e 
                self.should_calc = should_calc                        

        if not should_calc:
            for i, x in enumerate(x_list):
                x += self.previous_residual_uncond if i==1 or is_uncond else self.previous_residual_cond                              
        else:
            if self.enable_teacache:
                if joint_pass or is_uncond:
                    self.previous_residual_uncond = None
                if joint_pass or not is_uncond:
                    self.previous_residual_cond = None
                ori_hidden_states = x_list[0].clone()
            # arguments
            kwargs = dict(
                # e=e0,
                seq_lens=seq_lens,
                grid_sizes=grid_sizes,
                freqs=freqs,
                # context=context,
                context_lens=context_lens)

<<<<<<< HEAD
            for l, block in  enumerate(self.blocks):
                offload.shared_state["layer"] = l
                if "refresh" in offload.shared_state:
                    del offload.shared_state["refresh"]
                    offload.shared_state["callback"](-1, -1, True)
=======
            for block_idx, block in enumerate(self.blocks):
                if slg_layers is not None and block_idx in slg_layers and is_uncond:
                    continue
>>>>>>> 5f07a709
                if pipeline._interrupt:
                    if joint_pass:
                        return None, None
                    else:
                        return [None]
                for i, (x, context) in enumerate(zip(x_list, context_list)):
                    x_list[i] = block(x, context = context, e= e0, **kwargs)
                    del x

            if self.enable_teacache:
                if joint_pass:
                    self.previous_residual_cond = torch.sub(x_list[0], ori_hidden_states)
                    self.previous_residual_uncond = ori_hidden_states
                    torch.sub(x_list[1], ori_hidden_states, out=self.previous_residual_uncond)
                else:
                    residual = ori_hidden_states # just to have a readable code
                    torch.sub(x_list[0], ori_hidden_states, out=residual)
                    if i==1 or is_uncond:
                        self.previous_residual_uncond = residual
                    else:
                        self.previous_residual_cond = residual
                residual, ori_hidden_states = None, None

        for i, x in enumerate(x_list):
            # head
            x = self.head(x, e)

            # unpatchify
            x_list[i] = self.unpatchify(x, grid_sizes)
            del x

        if joint_pass:
            return x_list[0][0], x_list[1][0]
        else:
            return [u.float() for u in x_list[0]]

    def unpatchify(self, x, grid_sizes):
        r"""
        Reconstruct video tensors from patch embeddings.

        Args:
            x (List[Tensor]):
                List of patchified features, each with shape [L, C_out * prod(patch_size)]
            grid_sizes (Tensor):
                Original spatial-temporal grid dimensions before patching,
                    shape [B, 3] (3 dimensions correspond to F_patches, H_patches, W_patches)

        Returns:
            List[Tensor]:
                Reconstructed video tensors with shape [C_out, F, H / 8, W / 8]
        """

        c = self.out_dim
        out = []
        for u, v in zip(x, grid_sizes):
            u = u[:math.prod(v)].view(*v, *self.patch_size, c)
            u = torch.einsum('fhwpqrc->cfphqwr', u)
            u = u.reshape(c, *[i * j for i, j in zip(v, self.patch_size)])
            out.append(u)
        return out

    def init_weights(self):
        r"""
        Initialize model parameters using Xavier initialization.
        """

        # basic init
        for m in self.modules():
            if isinstance(m, nn.Linear):
                nn.init.xavier_uniform_(m.weight)
                if m.bias is not None:
                    nn.init.zeros_(m.bias)

        # init embeddings
        nn.init.xavier_uniform_(self.patch_embedding.weight.flatten(1))
        for m in self.text_embedding.modules():
            if isinstance(m, nn.Linear):
                nn.init.normal_(m.weight, std=.02)
        for m in self.time_embedding.modules():
            if isinstance(m, nn.Linear):
                nn.init.normal_(m.weight, std=.02)

        # init output layer
        nn.init.zeros_(self.head.head.weight)<|MERGE_RESOLUTION|>--- conflicted
+++ resolved
@@ -717,12 +717,8 @@
         current_step = 0,
         context2 = None,
         is_uncond=False,
-<<<<<<< HEAD
-        max_steps = 0
- 
-=======
+        max_steps = 0, 
         slg_layers=None,
->>>>>>> 5f07a709
     ):
         r"""
         Forward pass through the diffusion model
@@ -855,25 +851,26 @@
                 # context=context,
                 context_lens=context_lens)
 
-<<<<<<< HEAD
-            for l, block in  enumerate(self.blocks):
-                offload.shared_state["layer"] = l
+            for block_idx, block in enumerate(self.blocks):
+                offload.shared_state["layer"] = block_idx
                 if "refresh" in offload.shared_state:
                     del offload.shared_state["refresh"]
                     offload.shared_state["callback"](-1, -1, True)
-=======
-            for block_idx, block in enumerate(self.blocks):
-                if slg_layers is not None and block_idx in slg_layers and is_uncond:
-                    continue
->>>>>>> 5f07a709
                 if pipeline._interrupt:
                     if joint_pass:
                         return None, None
                     else:
                         return [None]
-                for i, (x, context) in enumerate(zip(x_list, context_list)):
-                    x_list[i] = block(x, context = context, e= e0, **kwargs)
-                    del x
+
+                if slg_layers is not None and block_idx in slg_layers:
+                    if is_uncond and not joint_pass:
+                        continue
+                    x_list[0] = block(x_list[0], context = context_list[0], e= e0, **kwargs)
+
+                else:
+                    for i, (x, context) in enumerate(zip(x_list, context_list)):
+                        x_list[i] = block(x, context = context, e= e0, **kwargs)
+                        del x
 
             if self.enable_teacache:
                 if joint_pass:
