--- conflicted
+++ resolved
@@ -3790,7 +3790,6 @@
                     const button = gradioApp.querySelector(`#${elemId}`);
                     if (button) { button.click(); }
                 }
-<<<<<<< HEAD
 
                 if (window.quitCountdownTimeoutId) clearTimeout(window.quitCountdownTimeoutId);
 
@@ -3805,23 +3804,6 @@
                     } else {
                         findAndClickGradioButton('force_quit_btn_hidden');
                     }
-=======
-                window.quitTimerId = setTimeout(() => {
-                }, 5000);
-                let countdown = 5;
-                const label = document.getElementById('quit_timer_label');
-                if (label) {
-                     label.innerText = `M${countdown}...`;
-                     window.quitCountdownInterval = setInterval(() => {
-                         countdown--;
-                         if (countdown > 0) {
-                             label.innerText = `${countdown}`;
-                         } else {
-                              clearInterval(window.quitCountdownInterval);
-                              findAndClickGradioButton('comfirm_quit_btn_hidden');
-                         }
-                     }, 1000);
->>>>>>> 5efddd62
                 }
 
                 countdownStep();
